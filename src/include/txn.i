/*-
 * Copyright (c) 2014-2015 MongoDB, Inc.
 * Copyright (c) 2008-2014 WiredTiger, Inc.
 *	All rights reserved.
 *
 * See the file LICENSE for redistribution information.
 */

static inline int __wt_txn_id_check(WT_SESSION_IMPL *session);
static inline void __wt_txn_read_last(WT_SESSION_IMPL *session);

/*
 * __txn_next_op --
 *	Mark a WT_UPDATE object modified by the current transaction.
 */
static inline int
__txn_next_op(WT_SESSION_IMPL *session, WT_TXN_OP **opp)
{
	WT_TXN *txn;

	txn = &session->txn;
	*opp = NULL;

	/* 
	 * We're about to perform an update.
	 * Make sure we have allocated a transaction ID.
	 */
	WT_RET(__wt_txn_id_check(session));
	WT_ASSERT(session, F_ISSET(txn, TXN_HAS_ID));

	WT_RET(__wt_realloc_def(session, &txn->mod_alloc,
	    txn->mod_count + 1, &txn->mod));

	*opp = &txn->mod[txn->mod_count++];
	WT_CLEAR(**opp);
	(*opp)->fileid = S2BT(session)->id;
	return (0);
}

/*
 * __wt_txn_unmodify --
 *	If threads race making updates, they may discard the last referenced
 *	WT_UPDATE item while the transaction is still active.  This function
 *	removes the last update item from the "log".
 */
static inline void
__wt_txn_unmodify(WT_SESSION_IMPL *session)
{
	WT_TXN *txn;

	txn = &session->txn;
	if (F_ISSET(txn, TXN_HAS_ID)) {
		WT_ASSERT(session, txn->mod_count > 0);
		txn->mod_count--;
	}
}

/*
 * __wt_txn_modify --
 *	Mark a WT_UPDATE object modified by the current transaction.
 */
static inline int
__wt_txn_modify(WT_SESSION_IMPL *session, WT_UPDATE *upd)
{
	WT_DECL_RET;
	WT_TXN_OP *op;

	WT_RET(__txn_next_op(session, &op));
	op->type = F_ISSET(session, WT_SESSION_LOGGING_INMEM) ?
	    TXN_OP_INMEM : TXN_OP_BASIC;
	op->u.upd = upd;
	upd->txnid = session->txn.id;
	return (ret);
}

/*
 * __wt_txn_modify_ref --
 *	Remember a WT_REF object modified by the current transaction.
 */
static inline int
__wt_txn_modify_ref(WT_SESSION_IMPL *session, WT_REF *ref)
{
	WT_TXN_OP *op;

	WT_RET(__txn_next_op(session, &op));
	op->type = TXN_OP_REF;
	op->u.ref = ref;
	return (__wt_txn_log_op(session, NULL));
}

/*
 * __wt_txn_visible_all --
 *	Check if a given transaction ID is "globally visible".	This is, if
 *	all sessions in the system will see the transaction ID including the
 *	ID that belongs to a running checkpoint.
 */
static inline int
__wt_txn_visible_all(WT_SESSION_IMPL *session, uint64_t id)
{
	WT_BTREE *btree;
	WT_TXN_GLOBAL *txn_global;
	uint64_t checkpoint_snap_min, oldest_id;

	txn_global = &S2C(session)->txn_global;
	btree = S2BT_SAFE(session);

	/*
	 * Take a local copy of ID in case they are updated while we are
	 * checking visibility.
	 */
	checkpoint_snap_min = txn_global->checkpoint_snap_min;
	oldest_id = txn_global->oldest_id;

	/*
	 * If there is no active checkpoint or this handle is up to date with
	 * the active checkpoint it's safe to ignore the checkpoint ID in the
	 * visibility check.
	 */
	if (checkpoint_snap_min != WT_TXN_NONE && (btree == NULL ||
	    btree->checkpoint_gen != txn_global->checkpoint_gen) &&
	    TXNID_LT(checkpoint_snap_min, oldest_id))
		/*
		 * Use the checkpoint ID for the visibility check if it is the
		 * oldest ID in the system.
		 */
		oldest_id = checkpoint_snap_min;

	return (TXNID_LT(id, oldest_id));
}

/*
 * __wt_txn_visible --
 *	Can the current transaction see the given ID?
 */
static inline int
__wt_txn_visible(WT_SESSION_IMPL *session, uint64_t id)
{
	WT_TXN *txn;

	txn = &session->txn;

	/* Changes with no associated transaction are always visible. */
	if (id == WT_TXN_NONE)
		return (1);

	/* Nobody sees the results of aborted transactions. */
	if (id == WT_TXN_ABORTED)
		return (0);

	/*
	 * Eviction only sees globally visible updates, or if there is a
	 * checkpoint transaction running, use its transaction.
	 */
	if (txn->isolation == TXN_ISO_EVICTION)
		return (__wt_txn_visible_all(session, id));

	/*
	 * Read-uncommitted transactions see all other changes.
	 *
	 * All metadata reads are at read-uncommitted isolation.  That's
	 * because once a schema-level operation completes, subsequent
	 * operations must see the current version of checkpoint metadata, or
	 * they may try to read blocks that may have been freed from a file.
	 * Metadata updates use non-transactional techniques (such as the
	 * schema and metadata locks) to protect access to in-flight updates.
	 */
	if (txn->isolation == TXN_ISO_READ_UNCOMMITTED ||
	    session->dhandle == session->meta_dhandle)
		return (1);

	/* Transactions see their own changes. */
	if (id == txn->id)
		return (1);

	/*
	 * TXN_ISO_SNAPSHOT, TXN_ISO_READ_COMMITTED: the ID is visible if it is
	 * not the result of a concurrent transaction, that is, if was
	 * committed before the snapshot was taken.
	 *
	 * The order here is important: anything newer than the maximum ID we
	 * saw when taking the snapshot should be invisible, even if the
	 * snapshot is empty.
	 */
	if (TXNID_LE(txn->snap_max, id))
		return (0);
	if (txn->snapshot_count == 0 || TXNID_LT(id, txn->snap_min))
		return (1);

	return (bsearch(&id, txn->snapshot, txn->snapshot_count,
	    sizeof(uint64_t), __wt_txnid_cmp) == NULL);
}

/*
 * __wt_txn_read --
 *	Get the first visible update in a list (or NULL if none are visible).
 */
static inline WT_UPDATE *
__wt_txn_read(WT_SESSION_IMPL *session, WT_UPDATE *upd)
{
	while (upd != NULL && !__wt_txn_visible(session, upd->txnid))
		upd = upd->next;

	return (upd);
}

/*
 * __wt_txn_begin --
 *	Begin a transaction.
 */
static inline int
__wt_txn_begin(WT_SESSION_IMPL *session, const char *cfg[])
{
	WT_TXN *txn;

	txn = &session->txn;
	txn->isolation = session->isolation;
	txn->txn_logsync = S2C(session)->txn_logsync;

	if (cfg != NULL)
		WT_RET(__wt_txn_config(session, cfg));

	if (txn->isolation == TXN_ISO_SNAPSHOT) {
		if (session->ncursors > 0)
			WT_RET(__wt_session_copy_values(session));
<<<<<<< HEAD
		__wt_txn_get_snapshot(session);
=======

		/*
		 * We're about to allocate a snapshot: if we need to block for
		 * eviction, it's better to do it beforehand.
		 */
		WT_RET(__wt_cache_full_check(session));
		__wt_txn_refresh(session, 1);
>>>>>>> 47dec089
	}

	F_SET(txn, TXN_RUNNING);
	return (0);
}

/*
 * __wt_txn_autocommit_check --
 *	If an auto-commit transaction is required, start one.
 */
static inline int
__wt_txn_autocommit_check(WT_SESSION_IMPL *session)
{
	WT_TXN *txn;

	txn = &session->txn;
	if (F_ISSET(txn, TXN_AUTOCOMMIT)) {
		F_CLR(txn, TXN_AUTOCOMMIT);
		return (__wt_txn_begin(session, NULL));
	}
	return (0);
}

/*
 * __wt_txn_new_id --
 *	Allocate a new transaction ID.
 */
static inline uint64_t
__wt_txn_new_id(WT_SESSION_IMPL *session)
{
	/*
	 * We want the global value to lead the allocated values, so that any
	 * allocated transaction ID eventually becomes globally visible.  When
	 * there are no transactions running, the oldest_id will reach the
	 * global current ID, so we want post-increment semantics.  Our atomic
	 * add primitive does pre-increment, so adjust the result here.
	 */
	return (WT_ATOMIC_ADD8(S2C(session)->txn_global.current, 1) - 1);
}

/*
 * __wt_txn_idle_cache_check --
 *	If there is no transaction active in this thread and we haven't checked
 *	if the cache is full, do it now.  If we have to block for eviction,
 *	this is the best time to do it.
 */
static inline int
__wt_txn_idle_cache_check(WT_SESSION_IMPL *session)
{
	WT_TXN *txn;
	WT_TXN_STATE *txn_state;

	txn = &session->txn;
	txn_state = &S2C(session)->txn_global.states[session->id];

	/*
	 * Check the published snap_min because read-uncommitted never sets
	 * TXN_HAS_SNAPSHOT.
	 */
	if (F_ISSET(txn, TXN_RUNNING) &&
	    !F_ISSET(txn, TXN_HAS_ID) && txn_state->snap_min == WT_TXN_NONE)
		WT_RET(__wt_cache_full_check(session));

	return (0);
}

/*
 * __wt_txn_id_check --
 *	A transaction is going to do an update, start an auto commit
 *	transaction if required and allocate a transaction ID.
 */
static inline int
__wt_txn_id_check(WT_SESSION_IMPL *session)
{
	WT_CONNECTION_IMPL *conn;
	WT_TXN *txn;
	WT_TXN_GLOBAL *txn_global;
	WT_TXN_STATE *txn_state;

	txn = &session->txn;

	WT_ASSERT(session, F_ISSET(txn, TXN_RUNNING));

	/* If the transaction is idle, check that the cache isn't full. */
	WT_RET(__wt_txn_idle_cache_check(session));

	if (!F_ISSET(txn, TXN_HAS_ID)) {
		conn = S2C(session);
		txn_global = &conn->txn_global;
		txn_state = &txn_global->states[session->id];

		WT_ASSERT(session, txn_state->id == WT_TXN_NONE);

		/*
		 * Allocate a transaction ID.
		 *
		 * We use an atomic compare and swap to ensure that we get a
		 * unique ID that is published before the global counter is
		 * updated.
		 *
		 * If two threads race to allocate an ID, only the latest ID
		 * will proceed.  The winning thread can be sure its snapshot
		 * contains all of the earlier active IDs.  Threads that race
		 * and get an earlier ID may not appear in the snapshot, but
		 * they will loop and allocate a new ID before proceeding to
		 * make any updates.
		 *
		 * This potentially wastes transaction IDs when threads race to
		 * begin transactions: that is the price we pay to keep this
		 * path latch free.
		 */
		do {
			txn_state->id = txn->id = txn_global->current;
		} while (!WT_ATOMIC_CAS8(
		    txn_global->current, txn->id, txn->id + 1));

		/*
		 * If we have used 64-bits of transaction IDs, there is nothing
		 * more we can do.
		 */
		if (txn->id == WT_TXN_ABORTED)
			WT_RET_MSG(session, ENOMEM, "Out of transaction IDs");
		F_SET(txn, TXN_HAS_ID);
	}

	return (0);
}

/*
 * __wt_txn_update_check --
 *	Check if the current transaction can update an item.
 */
static inline int
__wt_txn_update_check(WT_SESSION_IMPL *session, WT_UPDATE *upd)
{
	WT_TXN *txn;

	txn = &session->txn;
	if (txn->isolation == TXN_ISO_SNAPSHOT)
		while (upd != NULL && !__wt_txn_visible(session, upd->txnid)) {
			if (upd->txnid != WT_TXN_ABORTED) {
				WT_STAT_FAST_DATA_INCR(
				    session, txn_update_conflict);
				return (WT_ROLLBACK);
			}
			upd = upd->next;
		}

	return (0);
}

/*
 * __wt_txn_read_last --
 *	Called when the last page for a session is released.
 */
static inline void
__wt_txn_read_last(WT_SESSION_IMPL *session)
{
	WT_TXN *txn;

	txn = &session->txn;

	/* Release the snap_min ID we put in the global table. */
	if (!F_ISSET(txn, TXN_RUNNING) ||
	    txn->isolation != TXN_ISO_SNAPSHOT)
		__wt_txn_release_snapshot(session);
}

/*
 * __wt_txn_cursor_op --
 *	Called for each cursor operation.
 */
static inline void
__wt_txn_cursor_op(WT_SESSION_IMPL *session)
{
	WT_TXN *txn;
	WT_TXN_GLOBAL *txn_global;
	WT_TXN_STATE *txn_state;

	txn = &session->txn;
	txn_global = &S2C(session)->txn_global;
	txn_state = &txn_global->states[session->id];

	/*
	 * If there is no transaction running (so we don't have an ID), and no
	 * snapshot allocated, put an ID in the global table to prevent any
	 * update that we are reading from being trimmed to save memory.  Do a
	 * read before the write because this shared data is accessed a lot.
	 *
	 * !!!
	 * Note:  We are updating the global table unprotected, so the
	 * oldest_id may move past this ID if a scan races with this
	 * value being published.  That said, read-uncommitted operations
	 * always take the most recent version of a value, so for that version
	 * to be freed, two newer versions would have to be committed.	Putting
	 * this snap_min ID in the table prevents the oldest ID from moving
	 * further forward, so that once a read-uncommitted cursor is
	 * positioned on a value, it can't be freed.
	 */
	if (txn->isolation == TXN_ISO_READ_UNCOMMITTED &&
	    !F_ISSET(txn, TXN_HAS_ID) &&
	    TXNID_LT(txn_state->snap_min, txn_global->last_running))
		txn_state->snap_min = txn_global->last_running;

	if (txn->isolation != TXN_ISO_READ_UNCOMMITTED &&
	    !F_ISSET(txn, TXN_HAS_SNAPSHOT))
		__wt_txn_get_snapshot(session);
}

/*
 * __wt_txn_am_oldest --
 *	Am I the oldest transaction in the system?
 */
static inline int
__wt_txn_am_oldest(WT_SESSION_IMPL *session)
{
	WT_CONNECTION_IMPL *conn;
	WT_TXN *txn;
	WT_TXN_GLOBAL *txn_global;
	WT_TXN_STATE *s;
	uint64_t id;
	uint32_t i, session_cnt;

	conn = S2C(session);
	txn = &session->txn;
	txn_global = &conn->txn_global;

	if (txn->id == WT_TXN_NONE)
		return (0);

	WT_ORDERED_READ(session_cnt, conn->session_cnt);
	for (i = 0, s = txn_global->states; i < session_cnt; i++, s++)
		if ((id = s->id) != WT_TXN_NONE && TXNID_LT(id, txn->id))
			return (0);

	return (1);
}<|MERGE_RESOLUTION|>--- conflicted
+++ resolved
@@ -222,17 +222,14 @@
 	if (txn->isolation == TXN_ISO_SNAPSHOT) {
 		if (session->ncursors > 0)
 			WT_RET(__wt_session_copy_values(session));
-<<<<<<< HEAD
-		__wt_txn_get_snapshot(session);
-=======
 
 		/*
 		 * We're about to allocate a snapshot: if we need to block for
 		 * eviction, it's better to do it beforehand.
 		 */
 		WT_RET(__wt_cache_full_check(session));
-		__wt_txn_refresh(session, 1);
->>>>>>> 47dec089
+
+		__wt_txn_get_snapshot(session);
 	}
 
 	F_SET(txn, TXN_RUNNING);
